# qubo_tts

The main goal of [Aramon et al.](https://arxiv.org/pdf/1806.08815.pdf) was to investigate and quantize the advantages
presented by the Fujitsu Digital Annealer CMOS hardware (DA), through the use of Monte Carlo (MC) Ising model simulations.
The Ising model is an appropriate system as it is in the QUBO class of problems, the type of problems the Fujitsu device is
designed to solve.

Four different MC algorithms were evaluated:

- Simulated Annealing (SA)
- Digital Annealing (DA)
- Parallel Tempering with Isoenergetic Clustering Moves (PT+ICM)
- Parallel Tempering Digital Annealing (PTDA)

The DA algorithms are significant because they employ parallelization for the thermalization (MCSweep) steps,
to emulate the Fujitsu device. Additionally, four different coupling interactions were investigated with each algorithm:

- _2D-bimodal_: Two-dimensional, with `{-1, 1}` couplings with equal probability
- _2D-Gaussian_: Two-dimensional, with couplings sampled from a Gaussian distribution
- _SK-bimodal_: Sherrington-Kirkpatrick (SK) problem, a fully connected graph with `{-1,1}` equally selected couplings
- _SK-Gaussian_: SK fully connected graph with Gaussian sampled couplings

## TTS

We are concerned here with re-constructing the Time-to-solution (TTS) calculation algorithm.
This metric is one of the primary values of interest for obvious reasons, and is calculated from the following.

1. We consider a run successful if at some point it reached the "reference energy" during the run. This Bernoulli 
   trial allows for us to represent the probability of $y$ successes in $r$ runs as a bimodal distribution
```math
P(y|\theta, r) = \binom{r}{y}(1-\theta)^{r-y}\theta^{y}
```
where $\theta$ is the success probability for a given run, and is a quantity of interest.

2. For a given setup, we define $R_{99}$ as the number of runs needed to achieve at least one success with a probability of 0.99. Further,
```math
R_{99} = \frac{\log(1-0.99)}{\log(1-\theta)}
```

3. We then determine $TTS = \tau R_{99}$, where $\tau$ is the time to execute a given run. 
$\tau$ was optimized for through a hyperparameter grid search of high/low temperatures and MC sweeps.

The challenge then becomes estimating the probability of success $\theta$.
Instead of inferring this quantity by a point estimate from the fraction of successful runs,
we use Bayesian inference. This allows us to more accurately gauge the variance of different statistics of the TTS.

### Bayesian Inference on $`\theta`$

The appropriate conjugate prior for our parameter $\theta$ is the Jeffreys prior, a $\beta$-distribution with hyperparameters
$\alpha = \beta = 1/2$. The $\beta$ prior is the conjugate for binomial distributions, and the Jeffreys hyperparameters
are selected to make no assumptions about $\theta$.

For a given MC algorithm, interaction coupling, and system size $N$, the group prepared and simulated $I=\{1, 2, ...,
100}\$ initial states, also referred to as "instances".
Each instance was then run $r$ number of times, yielding $y$ successes.
This set of $I$ batches of runs, is resampled with replacement using bootstrapping.
The Bayesian inference algorithm then proceeds as follows:

1. For $B=5000$ bootstrapping iterations, sample from $I$ with replacement
2. An instance, $i$, has a tuple $(r_i, y_i)$ which is used to update our beta prior as $\text{Beta}(\alpha, \beta) 
   \mapsto \text{Beta}(\alpha + y_i, \beta + r_i - y_i)$.
3. We sample an estimate of $\theta$ from this posterior distribution and record this instance of $R_{99,bi}$ (for bootstrap iter $b$).
4. After collecting the set of $R_{99,b}$ values for this bootstrap iter, find the $q$-th percentile and store as $R_{99,bq}$ (of course this is different than $R_{99,bi}$ above).
5. After all bootstrap iterations are complete, we consider the empirical distribution $(\tau R_{99,1q}, ..., \tau R_{99,Bq})$ as an approximation of the true $TTS_q$ distribution.

<<<<<<< HEAD
Note that the values for $r$ for a given algorithm were provided in the Appendix, as $r_{DA} = 100$, $r_{SA}=100$, 
$r_{PT-ICM}=30$, and $r_{PTDA}=30$.
=======
### Benchmarking

To test our inference algorithm, we put aside the context of Ising simulations and devices and focus on how our algorithm
estimates approach the known values of $\theta$. A given system is characterized by the three hyperparameters $\theta$, $R_{99}$, and $\tau$.
However, $\tau$ is superfluous in the context of this study, so we set it to 1.
In our trials then, we choose a $\theta$ and calculate $R_{99}$ using the logarithmic equation above.

Three investigations are performed where our estimations of known $R_{99}$ values (derived from known $\theta$ values) are evaluated
while varying three parameters independently: $\theta$, $N$, and $B$.
>>>>>>> 126c147c
<|MERGE_RESOLUTION|>--- conflicted
+++ resolved
@@ -63,10 +63,6 @@
 4. After collecting the set of $R_{99,b}$ values for this bootstrap iter, find the $q$-th percentile and store as $R_{99,bq}$ (of course this is different than $R_{99,bi}$ above).
 5. After all bootstrap iterations are complete, we consider the empirical distribution $(\tau R_{99,1q}, ..., \tau R_{99,Bq})$ as an approximation of the true $TTS_q$ distribution.
 
-<<<<<<< HEAD
-Note that the values for $r$ for a given algorithm were provided in the Appendix, as $r_{DA} = 100$, $r_{SA}=100$, 
-$r_{PT-ICM}=30$, and $r_{PTDA}=30$.
-=======
 ### Benchmarking
 
 To test our inference algorithm, we put aside the context of Ising simulations and devices and focus on how our algorithm
@@ -75,5 +71,4 @@
 In our trials then, we choose a $\theta$ and calculate $R_{99}$ using the logarithmic equation above.
 
 Three investigations are performed where our estimations of known $R_{99}$ values (derived from known $\theta$ values) are evaluated
-while varying three parameters independently: $\theta$, $N$, and $B$.
->>>>>>> 126c147c
+while varying three parameters independently: $\theta$, $N$, and $B$.